import math
from typing import Optional, Tuple, Dict

import torch
import torch.nn as nn
import torch.nn.functional as F
from torch.utils.checkpoint import checkpoint

# Reuse RoPE utils from the existing implementation
from .llm import apply_rotary_emb, repeat_kv


class SpectralTokensProjector(nn.Module):
    """
    Project a spectral/latent feature vector to K token embeddings of size d_model.
    Produces a tensor of shape (B, K, d_model).
    """

    def __init__(self, latent_dim: int, d_model: int, hidden_dim: int, num_tokens: int):
        super().__init__()
        self.num_tokens = num_tokens
        self.d_model = d_model
        self.mlp = nn.Sequential(
            nn.Linear(latent_dim, hidden_dim),
            nn.GELU(),
            nn.Linear(hidden_dim, num_tokens * d_model),
        )
        self.ln = nn.LayerNorm(d_model)

    def forward(self, features: torch.Tensor) -> torch.Tensor:
        # features: (B, latent_dim)
        b = features.size(0)
        x = self.mlp(features)  # (B, K*d_model)
        x = x.view(b, self.num_tokens, self.d_model)  # (B, K, d_model)
        x = self.ln(x)
        return x


class InverseProjector(nn.Module):
    """
    Map K token embeddings (d_model each) back to the fm latent space (dim=latent_dim).
    Minimal version: mean-pool over K, then a small MLP to latent_dim.
    """

    def __init__(self, d_model: int, latent_dim: int, hidden_dim: int):
        super().__init__()
        self.mlp = nn.Sequential(
            nn.Linear(d_model, hidden_dim),
            nn.GELU(),
            nn.Linear(hidden_dim, latent_dim),
        )

    def forward(self, token_block: torch.Tensor) -> torch.Tensor:
        # token_block: (B, K, d_model)
        pooled = token_block.mean(dim=1)  # (B, d_model)
        return self.mlp(pooled)           # (B, latent_dim)


class MultimodalLlamaModelMultiTokens(nn.Module):
    """
    Multimodal wrapper that injects K spectral tokens into the LLaMA token sequence.

    Supports two modes:
    
    Single-star mode (mode="single_star"):
      - Expects the dataloader to provide:
        - 'feature_start_indices': start index for the K tokens
        - 'masked_spectra': spectral data to be processed by fm_model
      - Replaces K consecutive tokens starting from feature_start_indices
    
    Two-star mode (mode="two_star"):
      - Expects the dataloader to provide:
        - 'star_a_feature_indices': exact indices for Star A features 
        - 'star_b_feature_indices': exact indices for Star B features
        - 'star_a_spectra': preprocessed features for Star A
        - 'star_b_spectra': preprocessed features for Star B
      - Replaces tokens at exact positions specified by the indices
    """

    def __init__(self, base_model, fm_model, latent_dim, hidden_dim, num_spectral_features: int = 8,
<<<<<<< HEAD
                 use_checkpoint: bool = True, physics_dim: int = 3, neighbor_temperature: float = 1.0):
=======
                 use_checkpoint: bool = True, mode: str = "single_star"):
>>>>>>> 2f4def48
        super().__init__()
        self.base_model = base_model
        self.fm_model = fm_model
        self.embedding_dim = base_model.params.dim
        self.num_spectral_features = int(num_spectral_features)
        self.use_checkpoint = use_checkpoint
<<<<<<< HEAD
        self.physics_dim = int(max(0, physics_dim))
        self.neighbor_temperature = float(neighbor_temperature)
        self.projector = SpectralTokensProjector(
=======
        self.mode = mode  # "single_star" or "two_star"
        
        # For two-star mode, create separate projectors for each star
        # if mode == "two_star":
        self.projector_a = SpectralTokensProjector(
            latent_dim=latent_dim,
            d_model=self.embedding_dim,
            hidden_dim=hidden_dim,
            num_tokens=self.num_spectral_features,
        )
        self.projector_b = SpectralTokensProjector(
>>>>>>> 2f4def48
            latent_dim=latent_dim,
            d_model=self.embedding_dim,
            hidden_dim=hidden_dim,
            num_tokens=self.num_spectral_features,
        )
<<<<<<< HEAD
        # Minimal inverse mapping head (tokens -> latent)
        self.inverse_projector = InverseProjector(
            d_model=self.embedding_dim,
            latent_dim=latent_dim,
            hidden_dim=hidden_dim,
        )
        # Text -> latent head (pool question hidden states, then map to latent_dim)
        self.text_to_latent = nn.Sequential(
            nn.Linear(self.embedding_dim, hidden_dim),
            nn.GELU(),
            nn.Linear(hidden_dim, latent_dim),
        )
        self.latent_to_physics = None
        if self.physics_dim > 0:
            self.latent_to_physics = nn.Sequential(
                nn.Linear(latent_dim, hidden_dim),
                nn.GELU(),
                nn.Linear(hidden_dim, self.physics_dim),
=======
    # else:
        self.projector = SpectralTokensProjector(
            latent_dim=latent_dim,
            d_model=self.embedding_dim,
            hidden_dim=hidden_dim,
            num_tokens=self.num_spectral_features,
>>>>>>> 2f4def48
            )

    def forward(self,
                input_ids: torch.Tensor,
                input_spectra: torch.Tensor,
<<<<<<< HEAD
                special_token_positions: torch.Tensor,
                start_pos: int = 0,
                question_start_indices: Optional[torch.Tensor] = None,
                answer_start_indices: Optional[torch.Tensor] = None,
                neighbor_latents: Optional[torch.Tensor] = None,
                neighbor_mask: Optional[torch.Tensor] = None) -> Dict[str, torch.Tensor]:
        # Derive latent features
        if self.fm_model is not None:
            self.fm_model.eval()
            with torch.no_grad():
                # Expect fm_model to return (reg_out,ssl_out,features)
                _, _, latent_features = self.fm_model(input_spectra)
                # If multi-stage, collapse across stages
                if latent_features.dim() == 3:  # (B, S, D)
                    latent_features = latent_features.mean(dim=1)
        else:
            latent_features = input_spectra.float()  # (B, D)
        # Ensure latent features match projector dtype/device
        proj_param = next(self.projector.parameters())
        latent_features = latent_features.to(device=proj_param.device, dtype=proj_param.dtype)

        return self._forward_no_cache(
            input_ids,
            latent_features,
            special_token_positions,
            question_start_indices=question_start_indices,
            answer_start_indices=answer_start_indices,
            neighbor_latents=neighbor_latents,
            neighbor_mask=neighbor_mask,
        )
=======
                special_token_positions: torch.Tensor = None,
                star_a_spectra: torch.Tensor = None,
                star_b_spectra: torch.Tensor = None,
                star_a_indices: torch.Tensor = None,
                star_b_indices: torch.Tensor = None,
                start_pos: int = 0) -> Dict[str, torch.Tensor]:
        # Handle different modes
        if self.mode == "two_star":
            # Two-star mode: use separate features for each star
            if star_a_spectra is None or star_b_spectra is None:
                raise ValueError("star_a_features and star_b_features must be provided in two_star mode")
            
            # # Ensure features match projector dtype/device
            # proj_param_a = next(self.projector_a.parameters())
            # proj_param_b = next(self.projector_b.parameters())
            # star_a_spectra = star_a_spectra.to(device=proj_param_a.device, dtype=proj_param_a.dtype)
            # star_b_spectra = star_b_spectra.to(device=proj_param_b.device, dtype=proj_param_b.dtype)
                        
            return self._forward_no_cache_two_star(input_ids, star_a_spectra, star_b_spectra, 
                                                   star_a_indices, star_b_indices)
        else:
            # Single-star mode: original behavior
            if special_token_positions is None:
                raise ValueError("special_token_positions must be provided in single_star mode")
            
            # Derive latent features
            if self.fm_model is not None:
                self.fm_model.eval()
                with torch.no_grad():
                    # Expect fm_model to return (reg_out,ssl_out,features)
                    _, _, latent_features = self.fm_model(input_spectra)
                    # If multi-stage, collapse across stages
                    if latent_features.dim() == 3:  # (B, S, D)
                        latent_features = latent_features.mean(dim=1)
            else:
                latent_features = input_spectra.float()  # (B, D)
            # Ensure latent features match projector dtype/device
            proj_param = next(self.projector.parameters())
            latent_features = latent_features.to(device=proj_param.device, dtype=proj_param.dtype)
            return self._forward_no_cache(input_ids, latent_features, special_token_positions)
>>>>>>> 2f4def48

    def _forward_no_cache(self, input_ids: torch.Tensor, latent_features: torch.Tensor,
                          feature_start_indices, *,
                          question_start_indices: Optional[torch.Tensor] = None,
                          answer_start_indices: Optional[torch.Tensor] = None,
                          neighbor_latents: Optional[torch.Tensor] = None,
                          neighbor_mask: Optional[torch.Tensor] = None) -> Dict[str, torch.Tensor]:
        bsz, seqlen = input_ids.shape
        device = input_ids.device

        # Token embeddings from base model
        token_embeddings = self.base_model.tok_embeddings(input_ids)

        # Project spectral features to K token embeddings
        spec_tokens = self.projector(latent_features)  # (B, K, d_model)
<<<<<<< HEAD
        # Optional: reconstruct latent from tokens for auxiliary loss
        latent_recon = self.inverse_projector(spec_tokens)  # (B, latent_dim)
=======
        # spec_tokens = spec_tokens.to(dtype=token_embeddings.dtype)
>>>>>>> 2f4def48

        # Normalize feature_start_indices to a 1D tensor of length bsz
        if feature_start_indices is None:
            fsi = torch.zeros(bsz, dtype=torch.long, device=input_ids.device)
        elif isinstance(feature_start_indices, torch.Tensor):
            if feature_start_indices.dim() == 0:
                fsi = feature_start_indices.view(1).repeat(bsz)
            elif feature_start_indices.dim() == 1:
                if feature_start_indices.numel() == bsz:
                    fsi = feature_start_indices.to(device=input_ids.device, dtype=torch.long)
                else:
                    fsi = torch.zeros(bsz, dtype=torch.long, device=input_ids.device)
            else:
                fsi = feature_start_indices.view(-1)[:bsz].to(device=input_ids.device, dtype=torch.long)
        else:
            # python int
            fsi = torch.full((bsz,), int(feature_start_indices), dtype=torch.long, device=input_ids.device)

        # Insert the K tokens per sample at reserved positions
        K = self.num_spectral_features
        for b in range(bsz):
            s = int(fsi[b].item())
            e = s + K
            if 0 <= s and e <= seqlen:
                token_embeddings[b, s:e, :] = spec_tokens[b]
            else:
                # If indices are out of range, fallback to prefix insertion
                token_embeddings[b, :K, :] = spec_tokens[b]

        # Simple transformer forward (no cache), reusing the logic used in your current model
        h = token_embeddings

        # Build RoPE frequencies
        head_dim = self.base_model.params.dim // self.base_model.params.n_heads
        freqs = 1.0 / (self.base_model.params.rope_theta ** (
            torch.arange(0, head_dim, 2, device=device).float() / head_dim))
        t = torch.arange(seqlen, device=device, dtype=torch.float32)
        freqs = torch.outer(t, freqs)
        freqs_cis = torch.polar(torch.ones_like(freqs), freqs)

        # Mask handled inside _attn_no_cache to accommodate dynamic lengths
        mask = None

        def layer_block(h_in, layer):
            # Attention
            h_norm = layer.attention_norm(h_in)
            attn_out = self._attn_no_cache(h_norm, freqs_cis, mask, layer.attention)
            h_mid = h_in + attn_out
            # FFN
            ff_norm = layer.ffn_norm(h_mid)
            return h_mid + layer.feed_forward(ff_norm)

        for layer in self.base_model.layers:
            if self.training and self.use_checkpoint:
                h = checkpoint(layer_block, h, layer, use_reentrant=False)
            else:
                h = layer_block(h, layer)

        h = self.base_model.norm(h)
        logits = self.base_model.output(h).float()

        # Optional text->latent prediction computed inside forward for DDP correctness
        pred_latent_from_text = None
        if question_start_indices is not None and answer_start_indices is not None:
            try:
                pooled = self.pool_question_hidden(h, question_start_indices, answer_start_indices)
                pred_latent_from_text = self.text_to_latent(pooled)
            except Exception:
                pred_latent_from_text = None

        physics_pred = None
        if pred_latent_from_text is not None and self.latent_to_physics is not None:
            physics_pred = self.latent_to_physics(pred_latent_from_text)

        neighbor_logits = None
        if pred_latent_from_text is not None and neighbor_latents is not None and neighbor_latents.numel() > 0:
            neighbor_latents = neighbor_latents.to(device=latent_features.device, dtype=latent_features.dtype)
            query = F.normalize(pred_latent_from_text, dim=-1)
            neigh = F.normalize(neighbor_latents, dim=-1)
            neighbor_logits = torch.matmul(query.unsqueeze(1), neigh.transpose(1, 2)).squeeze(1)
            if neighbor_mask is not None:
                neighbor_mask_float = neighbor_mask.to(device=neighbor_logits.device, dtype=neighbor_logits.dtype)
                neighbor_logits = neighbor_logits.masked_fill(neighbor_mask_float < 0.5, float('-inf'))
                neighbor_mask = neighbor_mask_float
            if self.neighbor_temperature > 0:
                neighbor_logits = neighbor_logits / self.neighbor_temperature

        return {
            "logits": logits,
            "h": h,
            # For auxiliary invertibility loss (used only if trainer enables it)
            "latent_recon_from_tokens": latent_recon,
            "latent_target": latent_features,
            "pred_latent_from_text": pred_latent_from_text,
            "physics_pred": physics_pred,
            "neighbor_logits": neighbor_logits,
            "neighbor_mask": neighbor_mask,
        }

    def pool_question_hidden(self, h: torch.Tensor, q_start: torch.Tensor, a_start: torch.Tensor) -> torch.Tensor:
        """Mean-pool hidden states over [q_start, a_start) per sample.

        Args:
            h: [B, S, D]
            q_start: [B] long tensor
            a_start: [B] long tensor
        Returns:
            pooled: [B, D]
        """
        B, S, D = h.shape
        pooled = []
        for b in range(B):
            qs = int(q_start[b].item())
            as_ = int(a_start[b].item())
            qs = max(0, min(qs, S-1))
            as_ = max(qs+1, min(as_, S))  # ensure at least one token
            seg = h[b, qs:as_, :]
            pooled.append(seg.mean(dim=0))
        return torch.stack(pooled, dim=0)

    def _forward_no_cache_two_star(self, input_ids: torch.Tensor, 
                                   star_a_features: torch.Tensor, star_b_features: torch.Tensor,
                                   star_a_indices: torch.Tensor, star_b_indices: torch.Tensor) -> Dict[str, torch.Tensor]:
        """Forward pass for two-star mode using exact feature indices for each star"""
        bsz, seqlen = input_ids.shape
        device = input_ids.device

        # Token embeddings from base model
        token_embeddings = self.base_model.tok_embeddings(input_ids)

        # Project spectral features to K token embeddings for each star
        spec_tokens_a = self.projector_a(star_a_features)  # (B, K, d_model)
        spec_tokens_b = self.projector_b(star_b_features)  # (B, K, d_model)

        # Ensure spectral tokens match token embeddings dtype
        spec_tokens_a = spec_tokens_a.to(dtype=token_embeddings.dtype)
        spec_tokens_b = spec_tokens_b.to(dtype=token_embeddings.dtype)

        # Insert the K tokens per sample at exact positions specified by indices
        for b in range(bsz):
            # Replace tokens at star_a_indices positions
            indices_a = star_a_indices[b]  # Should be tensor of K indices
            valid_indices_a = indices_a[indices_a < seqlen]  # Filter out out-of-bounds indices
            if len(valid_indices_a) > 0:
                # Only replace as many tokens as we have valid indices
                num_tokens_a = min(len(valid_indices_a), spec_tokens_a.shape[1])
                token_embeddings[b, valid_indices_a[:num_tokens_a], :] = spec_tokens_a[b, :num_tokens_a, :]

            # Replace tokens at star_b_indices positions  
            indices_b = star_b_indices[b]  # Should be tensor of K indices
            valid_indices_b = indices_b[indices_b < seqlen]  # Filter out out-of-bounds indices
            if len(valid_indices_b) > 0:
                # Only replace as many tokens as we have valid indices
                num_tokens_b = min(len(valid_indices_b), spec_tokens_b.shape[1])
                token_embeddings[b, valid_indices_b[:num_tokens_b], :] = spec_tokens_b[b, :num_tokens_b, :]

        # Simple transformer forward (no cache), reusing the logic used in your current model
        h = token_embeddings

        # Build RoPE frequencies
        head_dim = self.base_model.params.dim // self.base_model.params.n_heads
        freqs = 1.0 / (self.base_model.params.rope_theta ** (
            torch.arange(0, head_dim, 2, device=device).float() / head_dim))
        t = torch.arange(seqlen, device=device, dtype=torch.float32)
        freqs = torch.outer(t, freqs)
        freqs_cis = torch.polar(torch.ones_like(freqs), freqs)

        # Causal mask
        mask = None
        if seqlen > 1:
            mask = torch.full((seqlen, seqlen), float("-inf"), device=device, dtype=h.dtype)
            mask = torch.triu(mask, diagonal=1)

        def layer_block(h_in, layer):
            # Attention
            h_norm = layer.attention_norm(h_in)
            attn_out = self._attn_no_cache(h_norm, freqs_cis, mask, layer.attention)
            h_mid = h_in + attn_out
            # FFN
            ff_norm = layer.ffn_norm(h_mid)
            return h_mid + layer.feed_forward(ff_norm)

        for layer in self.base_model.layers:
            if self.training and self.use_checkpoint:
                h = checkpoint(layer_block, h, layer, use_reentrant=False)
            else:
                h = layer_block(h, layer)

        h = self.base_model.norm(h)
        logits = self.base_model.output(h).float()
        return {"logits": logits, "h": h}

    def _attn_no_cache(self, x: torch.Tensor, freqs_cis: torch.Tensor,
                        mask: Optional[torch.Tensor], attention_layer) -> torch.Tensor:
        bsz, seqlen, _ = x.shape
        # QKV projections
        xq = attention_layer.wq(x)
        xk = attention_layer.wk(x)
        xv = attention_layer.wv(x)
        # reshape
        xq = xq.view(bsz, seqlen, attention_layer.n_local_heads, attention_layer.head_dim)
        xk = xk.view(bsz, seqlen, attention_layer.n_local_kv_heads, attention_layer.head_dim)
        xv = xv.view(bsz, seqlen, attention_layer.n_local_kv_heads, attention_layer.head_dim)
        # rope
        xq, xk = apply_rotary_emb(xq, xk, freqs_cis)
        # repeat kv if needed
        keys = repeat_kv(xk, attention_layer.n_rep)
        values = repeat_kv(xv, attention_layer.n_rep)
        # attention
        xq = xq.transpose(1, 2)
        keys = keys.transpose(1, 2)
        values = values.transpose(1, 2)
        scores = torch.matmul(xq, keys.transpose(2, 3)) / math.sqrt(attention_layer.head_dim)
        qlen, klen = scores.size(-2), scores.size(-1)
        if mask is None:
            causal = torch.full((qlen, klen), float('-inf'), device=scores.device, dtype=scores.dtype)
            causal = torch.triu(causal, diagonal=1)
            scores = scores + causal
        else:
            mask_to_add = mask.to(dtype=scores.dtype, device=scores.device)
            mask_to_add = mask_to_add[..., :qlen, :klen]
            scores = scores + mask_to_add
        probs = F.softmax(scores.float(), dim=-1).type_as(xq)
        out = torch.matmul(probs, values)
        out = out.transpose(1, 2).contiguous().view(bsz, seqlen, -1)
        return attention_layer.wo(out)

    @torch.no_grad()
    def generate_response_from_batch(self,
                                     batch_data: dict,
                                     batch_idx: int = 0,
                                     tokenizer=None,
                                     max_new_tokens: int = 100,
                                     temperature: float = 0.7,
                                     top_p: float = 0.9) -> tuple:
        """Greedy/top-p generate using the multi-token model.

        Returns: (generated_text, input_text, target_text, generation_log_probs)
        """
        self.eval()

        device = next(self.parameters()).device
        input_ids = batch_data['input_ids'][batch_idx:batch_idx+1].to(device)
        
        # Handle different data structures for single vs two-star modes
        if self.mode == "two_star":
            star_a_features = batch_data['masked_spectra_a'][batch_idx:batch_idx+1].to(device)
            star_b_features = batch_data['masked_spectra_b'][batch_idx:batch_idx+1].to(device)
            star_a_indices = batch_data['star_a_feature_indices'][batch_idx:batch_idx+1].to(device)
            star_b_indices = batch_data['star_b_feature_indices'][batch_idx:batch_idx+1].to(device)
            answer_start_idx = batch_data.get('answer_start_indices', [input_ids.shape[1]])[batch_idx]
            if isinstance(answer_start_idx, torch.Tensor):
                answer_start_idx = answer_start_idx.item()
        else:
            input_spectra = batch_data['masked_spectra'][batch_idx:batch_idx+1].to(device)
            feature_start_idx = batch_data['feature_start_indices'][batch_idx].to(device)
            answer_start_idx = batch_data['answer_start_indices'][batch_idx].item()

        input_text = batch_data.get('input_texts', [''])[batch_idx]
        target_text = batch_data.get('target_texts', [''])[batch_idx]

        # Prompt = features + question (truncate before answer start)
        prompt = input_ids[:, :max(1, min(answer_start_idx, input_ids.shape[1]))].clone()
        gen_logps = []
        gen_ids = []

        def sample_top_p(logits: torch.Tensor) -> int:
            if temperature > 0:
                logits = logits / temperature
            probs = torch.softmax(logits, dim=-1)
            if 0 < top_p < 1.0:
                sorted_probs, sorted_idx = torch.sort(probs, descending=True)
                cdf = torch.cumsum(sorted_probs, dim=-1)
                cutoff = (cdf > top_p).float().argmax().item()
                cutoff = max(1, cutoff)
                sorted_probs = sorted_probs[:cutoff]
                sorted_idx = sorted_idx[:cutoff]
                sorted_probs = sorted_probs / sorted_probs.sum()
                next_idx = torch.multinomial(sorted_probs, 1).item()
                return sorted_idx[next_idx].item()
            else:
                return torch.multinomial(probs, 1).item()

<<<<<<< HEAD
        # Ensure features fed to projector match projector dtype/device
        proj_param = next(self.projector.parameters())
        features_vec = input_spectra.view(prompt.size(0), -1).to(device=proj_param.device, dtype=proj_param.dtype)
        neighbor_latents = None
        neighbor_mask = None
        if 'neighbor_latents' in batch_data and batch_data['neighbor_latents'].numel() > 0:
            neighbor_latents = batch_data['neighbor_latents'][batch_idx:batch_idx+1].to(device)
            neighbor_mask = batch_data.get('neighbor_mask')
            if neighbor_mask is not None and neighbor_mask.numel() > 0:
                neighbor_mask = neighbor_mask[batch_idx:batch_idx+1].to(device)

        for _ in range(max_new_tokens):
            out = self._forward_no_cache(
                prompt,
                features_vec,
                feature_start_idx,
                neighbor_latents=neighbor_latents,
                neighbor_mask=neighbor_mask,
            )
=======
        # Prepare features based on mode
        if self.mode == "two_star":
            # Ensure features match projector dtype/device
            proj_param_a = next(self.projector_a.parameters())
            proj_param_b = next(self.projector_b.parameters())
            star_a_features = star_a_features.to(device=proj_param_a.device, dtype=proj_param_a.dtype)
            star_b_features = star_b_features.to(device=proj_param_b.device, dtype=proj_param_b.dtype)
        else:
            # Ensure features fed to projector match projector dtype/device
            proj_param = next(self.projector.parameters())
            features_vec = input_spectra.view(prompt.size(0), -1).to(device=proj_param.device, dtype=proj_param.dtype)

        for _ in range(max_new_tokens):
            if self.mode == "two_star":
                out = self._forward_no_cache_two_star(prompt, star_a_features, star_b_features,
                                                      star_a_indices, star_b_indices)
            else:
                out = self._forward_no_cache(prompt, features_vec, feature_start_idx)
>>>>>>> 2f4def48
            logits = out['logits'][:, -1, :].squeeze(0)
            # Log prob of chosen token
            if temperature > 0:
                logits_scaled = logits / temperature
            else:
                logits_scaled = logits
            probs = torch.softmax(logits_scaled, dim=-1)
            next_token = sample_top_p(logits)
            gen_ids.append(next_token)
            gen_logps.append(torch.log(probs[next_token]).item())

            # Append and continue
            next_tensor = torch.tensor([[next_token]], device=device, dtype=prompt.dtype)
            prompt = torch.cat([prompt, next_tensor], dim=1)

            # Stop on EOS if available
            if tokenizer is not None and hasattr(tokenizer, 'eos_id'):
                if next_token == getattr(tokenizer, 'eos_id'):
                    break

        generated_text = tokenizer.decode(torch.tensor(gen_ids).cpu().numpy()) if tokenizer is not None else ''
        return generated_text, input_text, target_text, gen_logps<|MERGE_RESOLUTION|>--- conflicted
+++ resolved
@@ -78,40 +78,21 @@
     """
 
     def __init__(self, base_model, fm_model, latent_dim, hidden_dim, num_spectral_features: int = 8,
-<<<<<<< HEAD
                  use_checkpoint: bool = True, physics_dim: int = 3, neighbor_temperature: float = 1.0):
-=======
-                 use_checkpoint: bool = True, mode: str = "single_star"):
->>>>>>> 2f4def48
         super().__init__()
         self.base_model = base_model
         self.fm_model = fm_model
         self.embedding_dim = base_model.params.dim
         self.num_spectral_features = int(num_spectral_features)
         self.use_checkpoint = use_checkpoint
-<<<<<<< HEAD
         self.physics_dim = int(max(0, physics_dim))
         self.neighbor_temperature = float(neighbor_temperature)
         self.projector = SpectralTokensProjector(
-=======
-        self.mode = mode  # "single_star" or "two_star"
-        
-        # For two-star mode, create separate projectors for each star
-        # if mode == "two_star":
-        self.projector_a = SpectralTokensProjector(
             latent_dim=latent_dim,
             d_model=self.embedding_dim,
             hidden_dim=hidden_dim,
             num_tokens=self.num_spectral_features,
         )
-        self.projector_b = SpectralTokensProjector(
->>>>>>> 2f4def48
-            latent_dim=latent_dim,
-            d_model=self.embedding_dim,
-            hidden_dim=hidden_dim,
-            num_tokens=self.num_spectral_features,
-        )
-<<<<<<< HEAD
         # Minimal inverse mapping head (tokens -> latent)
         self.inverse_projector = InverseProjector(
             d_model=self.embedding_dim,
@@ -130,20 +111,11 @@
                 nn.Linear(latent_dim, hidden_dim),
                 nn.GELU(),
                 nn.Linear(hidden_dim, self.physics_dim),
-=======
-    # else:
-        self.projector = SpectralTokensProjector(
-            latent_dim=latent_dim,
-            d_model=self.embedding_dim,
-            hidden_dim=hidden_dim,
-            num_tokens=self.num_spectral_features,
->>>>>>> 2f4def48
             )
 
     def forward(self,
                 input_ids: torch.Tensor,
                 input_spectra: torch.Tensor,
-<<<<<<< HEAD
                 special_token_positions: torch.Tensor,
                 start_pos: int = 0,
                 question_start_indices: Optional[torch.Tensor] = None,
@@ -174,48 +146,6 @@
             neighbor_latents=neighbor_latents,
             neighbor_mask=neighbor_mask,
         )
-=======
-                special_token_positions: torch.Tensor = None,
-                star_a_spectra: torch.Tensor = None,
-                star_b_spectra: torch.Tensor = None,
-                star_a_indices: torch.Tensor = None,
-                star_b_indices: torch.Tensor = None,
-                start_pos: int = 0) -> Dict[str, torch.Tensor]:
-        # Handle different modes
-        if self.mode == "two_star":
-            # Two-star mode: use separate features for each star
-            if star_a_spectra is None or star_b_spectra is None:
-                raise ValueError("star_a_features and star_b_features must be provided in two_star mode")
-            
-            # # Ensure features match projector dtype/device
-            # proj_param_a = next(self.projector_a.parameters())
-            # proj_param_b = next(self.projector_b.parameters())
-            # star_a_spectra = star_a_spectra.to(device=proj_param_a.device, dtype=proj_param_a.dtype)
-            # star_b_spectra = star_b_spectra.to(device=proj_param_b.device, dtype=proj_param_b.dtype)
-                        
-            return self._forward_no_cache_two_star(input_ids, star_a_spectra, star_b_spectra, 
-                                                   star_a_indices, star_b_indices)
-        else:
-            # Single-star mode: original behavior
-            if special_token_positions is None:
-                raise ValueError("special_token_positions must be provided in single_star mode")
-            
-            # Derive latent features
-            if self.fm_model is not None:
-                self.fm_model.eval()
-                with torch.no_grad():
-                    # Expect fm_model to return (reg_out,ssl_out,features)
-                    _, _, latent_features = self.fm_model(input_spectra)
-                    # If multi-stage, collapse across stages
-                    if latent_features.dim() == 3:  # (B, S, D)
-                        latent_features = latent_features.mean(dim=1)
-            else:
-                latent_features = input_spectra.float()  # (B, D)
-            # Ensure latent features match projector dtype/device
-            proj_param = next(self.projector.parameters())
-            latent_features = latent_features.to(device=proj_param.device, dtype=proj_param.dtype)
-            return self._forward_no_cache(input_ids, latent_features, special_token_positions)
->>>>>>> 2f4def48
 
     def _forward_no_cache(self, input_ids: torch.Tensor, latent_features: torch.Tensor,
                           feature_start_indices, *,
@@ -231,12 +161,8 @@
 
         # Project spectral features to K token embeddings
         spec_tokens = self.projector(latent_features)  # (B, K, d_model)
-<<<<<<< HEAD
         # Optional: reconstruct latent from tokens for auxiliary loss
         latent_recon = self.inverse_projector(spec_tokens)  # (B, latent_dim)
-=======
-        # spec_tokens = spec_tokens.to(dtype=token_embeddings.dtype)
->>>>>>> 2f4def48
 
         # Normalize feature_start_indices to a 1D tensor of length bsz
         if feature_start_indices is None:
@@ -520,7 +446,6 @@
             else:
                 return torch.multinomial(probs, 1).item()
 
-<<<<<<< HEAD
         # Ensure features fed to projector match projector dtype/device
         proj_param = next(self.projector.parameters())
         features_vec = input_spectra.view(prompt.size(0), -1).to(device=proj_param.device, dtype=proj_param.dtype)
@@ -540,26 +465,6 @@
                 neighbor_latents=neighbor_latents,
                 neighbor_mask=neighbor_mask,
             )
-=======
-        # Prepare features based on mode
-        if self.mode == "two_star":
-            # Ensure features match projector dtype/device
-            proj_param_a = next(self.projector_a.parameters())
-            proj_param_b = next(self.projector_b.parameters())
-            star_a_features = star_a_features.to(device=proj_param_a.device, dtype=proj_param_a.dtype)
-            star_b_features = star_b_features.to(device=proj_param_b.device, dtype=proj_param_b.dtype)
-        else:
-            # Ensure features fed to projector match projector dtype/device
-            proj_param = next(self.projector.parameters())
-            features_vec = input_spectra.view(prompt.size(0), -1).to(device=proj_param.device, dtype=proj_param.dtype)
-
-        for _ in range(max_new_tokens):
-            if self.mode == "two_star":
-                out = self._forward_no_cache_two_star(prompt, star_a_features, star_b_features,
-                                                      star_a_indices, star_b_indices)
-            else:
-                out = self._forward_no_cache(prompt, features_vec, feature_start_idx)
->>>>>>> 2f4def48
             logits = out['logits'][:, -1, :].squeeze(0)
             # Log prob of chosen token
             if temperature > 0:
